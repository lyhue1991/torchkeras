--- conflicted
+++ resolved
@@ -4,9 +4,8 @@
 from torchkeras.pbar import ProgressBar,is_jupyter
 
 class VLog:
-<<<<<<< HEAD
     def __init__(self, epochs, monitor_metric='val_loss', monitor_mode='min',
-                 save_path='history.png', figsize=(6, 4), bar=True):
+                 save_path='history.png', figsize=(8, 6), bar=True):
         """
         Initializes the VLog class.
 
@@ -18,10 +17,7 @@
         - figsize (tuple): Figure size for the plot.
         - bar (bool): Whether to display a progress bar.
         """
-=======
-    def __init__(self, epochs, monitor_metric='val_loss', monitor_mode='min',  
-                 save_path='history.png', figsize = (8,6), bar=True):
->>>>>>> efe7b2bd
+
         self.figsize = figsize
         self.save_path = save_path
         self.bar = bar
