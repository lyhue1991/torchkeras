--- conflicted
+++ resolved
@@ -290,7 +290,6 @@
             [cb.on_fit_start(model=self) for cb in self.callbacks if hasattr(cb, 'on_fit_start')]
 
         start_epoch = 1 if self.from_scratch else 0
-<<<<<<< HEAD
 
         if bool(plot) or quiet is None:
             quiet = True
@@ -299,18 +298,6 @@
             (lambda epoch: epoch > quiet) if isinstance(quiet, int) else quiet)
 
         for epoch in range(start_epoch, epochs + 1):
-=======
-        
-        if bool(plot):
-            quiet = True
-        elif quiet is None:
-            quiet = False
-    
-        quiet_fn = (lambda epoch:quiet) if isinstance(quiet,bool) else (
-            (lambda epoch:epoch>quiet) if isinstance(quiet,int) else quiet)
-        
-        for epoch in range(start_epoch,epochs+1):
->>>>>>> efe7b2bd
             should_quiet = quiet_fn(epoch)
 
             if not should_quiet:
@@ -389,7 +376,6 @@
             return dfhistory
         
     def evaluate(self, val_data, quiet=False):
-<<<<<<< HEAD
         """
         Evaluate the model on validation data.
 
@@ -406,12 +392,7 @@
         # Prepare model, loss function, and metrics for evaluation
         self.net, self.loss_fn, self.metrics_dict = accelerator.prepare(
             self.net, self.loss_fn, self.metrics_dict)
-=======
-        from accelerate import Accelerator
-        accelerator = Accelerator() if not hasattr(self,'accelerator') else self.accelerator
-        self.net,self.loss_fn,self.metrics_dict = accelerator.prepare(
-            self.net,self.loss_fn,self.metrics_dict)
->>>>>>> efe7b2bd
+
         val_data = accelerator.prepare(val_data)
 
         # Initialize StepRunner for validation
