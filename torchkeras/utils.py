import torch
import datetime
from copy import deepcopy
import random
import numpy as np
from pathlib import Path
import os
from typing import Dict
"""
@author : lyhue1991
@description : tool class
"""
def printlog(info: str) -> None:
    """
        print log with datetime
    Args:
        info: log info

    Returns:
        None
    """
    now_time = datetime.datetime.now().strftime('%Y-%m-%d %H:%M:%S')
    print("\n" + "==========" * 8 + "%s" % now_time)
    print(info + '...\n\n')


def seed_everything(seed=42) -> int:
    """
        get a random seed
    Args:
        seed: int class seed

    Returns:
        seed
    """
    print(f"Global seed set to {seed}")
    random.seed(seed)
    os.environ['PYTHONHASHSEED'] = str(seed)
    np.random.seed(seed)
    torch.manual_seed(seed)
    torch.cuda.manual_seed_all(seed)
    return seed


def delete_object(obj: object) -> None:
    """
        delete object
    Args:
        obj: object instance

    Returns:
        None
    """
    import gc
    obj = None
    gc.collect()
    del obj
    with torch.no_grad():
        torch.cuda.empty_cache()


def colorful(obj, color="red", display_type="plain"):
    # 彩色输出格式：
    # 设置颜色开始 ：\033[显示方式;前景色;背景色m
    # 说明：
    # 前景色            背景色           颜色
    # ---------------------------------------
    # 30                40              黑色
    # 31                41              红色
    # 32                42              绿色
    # 33                43              黃色
    # 34                44              蓝色
    # 35                45              紫红色
    # 36                46              青蓝色
    # 37                47              白色
    # 显示方式           意义
    # -------------------------
    # 0                终端默认设置
    # 1                高亮显示
    # 4                使用下划线
    # 5                闪烁
    # 7                反白显示
    # 8                不可见
    color_dict = {"black": "30", "red": "31", "green": "32", "yellow": "33",
                  "blue": "34", "purple": "35", "cyan": "36", "white": "37"}
    display_type_dict = {"plain": "0", "highlight": "1", "underline": "4",
                         "shine": "5", "inverse": "7", "invisible": "8"}
    s = str(obj)
    color_code = color_dict.get(color, "")
    display = display_type_dict.get(display_type, "")
    out = '\033[{};{}m'.format(display, color_code) + s + '\033[0m'
    return out


def prettydf(df, nrows=20, ncols=20, str_len=9, show=True) -> None:
    """
        dataframe display beautiful
    Args:
        df: DataFrame
        nrows: rows
        ncols: cols
        str_len: string lenght
        show: weather show

<<<<<<< HEAD
    Returns:
        None
    """
    from prettytable import PrettyTable
    if len(df) > nrows:
        df = df.head(nrows).copy()
        df.loc[len(df)] = '...'
    if len(df.columns) > ncols:
        df = df.iloc[:, :ncols].copy()
        df['...'] = '...'

    def fmt(x):
        if isinstance(x, (float, np.float64)):
            return str(round(x, 4))
        else:
            s = str(x) if len(str(x)) < str_len else str(x)[:str_len - 3] + '...'
            for char in ['\n', '\r', '\t', '\v', '\b']:
                s = s.replace(char, ' ')
            return s

    df = df.applymap(fmt)
    table = PrettyTable()
    table.field_names = df.columns.tolist()
    rows = df.values.tolist()
    table.add_rows(rows)
    if show:
        print(table)
    return table


def text_to_image(text: str) -> object:
    """
        text convert to image
    Args:
        text: text string

    Returns:
        Image
    """
=======
def prettydf(df):
    from tabulate import tabulate
    return tabulate(df,headers=df.columns, tablefmt="pretty")
    
def text_to_image(text):
>>>>>>> efe7b2bd
    from PIL import Image, ImageFont, ImageDraw
    path = Path(__file__)
    simhei = path.parent / "assets/SimHei.ttf"
    lines = len(text.split("\n"))
    image = Image.new("RGB", (800, lines * 20), (255, 255, 255))
    draw = ImageDraw.Draw(image)
    font = ImageFont.truetype(str(simhei), 18)
    draw.text((0, 0), text, font=font, fill="#000000")
    return image


def namespace2dict(namespace: str) -> Dict:
    """
        blank str convert dict
    Args:
        namespace: string

    Returns:
        dict
    """
    from argparse import Namespace
    result = {}
    for k, v in vars(namespace).items():
        if not isinstance(v, Namespace):
            result[k] = v
        else:
            v_dic = namespace2dict(v)
            for v_key, v_value in v_dic.items():
                result[k + "." + v_key] = v_value
    return result


def is_jupyter() -> bool:
    """
        weather is jupyter
    Returns:
        bool
    """
    import contextlib
    with contextlib.suppress(Exception):
        from IPython import get_ipython
        return get_ipython() is not None
<<<<<<< HEAD
    return False
=======
    return False


def parse_args(parser,use_default = is_jupyter()):
    import argparse
    parser.add_help = not use_default
    if not use_default:
        return parser.parse_args()
    else:
        args_dict = {}
        for action in parser._actions:
            args_dict[action.dest] = action.default
        return argparse.Namespace(**args_dict)

    
  
>>>>>>> efe7b2bd
<|MERGE_RESOLUTION|>--- conflicted
+++ resolved
@@ -91,64 +91,11 @@
     out = '\033[{};{}m'.format(display, color_code) + s + '\033[0m'
     return out
 
-
-def prettydf(df, nrows=20, ncols=20, str_len=9, show=True) -> None:
-    """
-        dataframe display beautiful
-    Args:
-        df: DataFrame
-        nrows: rows
-        ncols: cols
-        str_len: string lenght
-        show: weather show
-
-<<<<<<< HEAD
-    Returns:
-        None
-    """
-    from prettytable import PrettyTable
-    if len(df) > nrows:
-        df = df.head(nrows).copy()
-        df.loc[len(df)] = '...'
-    if len(df.columns) > ncols:
-        df = df.iloc[:, :ncols].copy()
-        df['...'] = '...'
-
-    def fmt(x):
-        if isinstance(x, (float, np.float64)):
-            return str(round(x, 4))
-        else:
-            s = str(x) if len(str(x)) < str_len else str(x)[:str_len - 3] + '...'
-            for char in ['\n', '\r', '\t', '\v', '\b']:
-                s = s.replace(char, ' ')
-            return s
-
-    df = df.applymap(fmt)
-    table = PrettyTable()
-    table.field_names = df.columns.tolist()
-    rows = df.values.tolist()
-    table.add_rows(rows)
-    if show:
-        print(table)
-    return table
-
-
-def text_to_image(text: str) -> object:
-    """
-        text convert to image
-    Args:
-        text: text string
-
-    Returns:
-        Image
-    """
-=======
 def prettydf(df):
     from tabulate import tabulate
     return tabulate(df,headers=df.columns, tablefmt="pretty")
     
 def text_to_image(text):
->>>>>>> efe7b2bd
     from PIL import Image, ImageFont, ImageDraw
     path = Path(__file__)
     simhei = path.parent / "assets/SimHei.ttf"
@@ -191,9 +138,6 @@
     with contextlib.suppress(Exception):
         from IPython import get_ipython
         return get_ipython() is not None
-<<<<<<< HEAD
-    return False
-=======
     return False
 
 
@@ -206,8 +150,4 @@
         args_dict = {}
         for action in parser._actions:
             args_dict[action.dest] = action.default
-        return argparse.Namespace(**args_dict)
-
-    
-  
->>>>>>> efe7b2bd
+        return argparse.Namespace(**args_dict)